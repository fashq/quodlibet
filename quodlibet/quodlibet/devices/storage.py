--- conflicted
+++ resolved
@@ -74,17 +74,11 @@
                 wlb.hide()
                 break
             if not wlb.paused:
-<<<<<<< HEAD
-                try: next()
-                except StopIteration: break
-            Gtk.main_iteration()
-=======
                 try:
                     next()
                 except StopIteration:
                     break
-            gtk.main_iteration()
->>>>>>> 767854d4
+            Gtk.main_iteration()
 
         self.__save_library()
         return self.__library.values()
