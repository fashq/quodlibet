# -*- coding: utf-8 -*-
# Copyright 2010-2011 Christoph Reiter, Steven Robertson
#           2016-2017 Nick Boultbee
#
# This program is free software; you can redistribute it and/or modify
# it under the terms of the GNU General Public License as published by
# the Free Software Foundation; either version 2 of the License, or
# (at your option) any later version.

import os

from gi.repository import Gtk, GObject, GLib

import quodlibet
from quodlibet import config
from quodlibet import _

from quodlibet.qltk.cbes import ComboBoxEntrySave
from quodlibet.qltk.ccb import ConfigCheckMenuItem
from quodlibet.qltk.x import SeparatorMenuItem
<<<<<<< HEAD
from quodlibet.query import QueryType
from quodlibet.util import limit_songs, DeferredSignal
=======
from quodlibet.util import limit_songs, DeferredSignal, gdecode
>>>>>>> b5b96f5e


class SearchBarBox(Gtk.HBox):
    """
        A search bar widget for inputting queries.

        signals:
            query-changed - a parsable query string
            focus-out - If the widget gets focused while being focused
                (usually for focusing the songlist)
    """

    __gsignals__ = {
        'query-changed': (
            GObject.SignalFlags.RUN_LAST, None, (object,)),
        'focus-out': (GObject.SignalFlags.RUN_LAST, None, ()),
        }

    DEFAULT_TIMEOUT = 400

    def __init__(self, filename=None, completion=None, accel_group=None,
<<<<<<< HEAD
                 validator=QueryValidator):
=======
                 timeout=DEFAULT_TIMEOUT, validator=Query.validator,
                 star=None):
>>>>>>> b5b96f5e
        super(SearchBarBox, self).__init__(spacing=6)

        if filename is None:
            filename = os.path.join(
                quodlibet.get_user_dir(), "lists", "queries")

        combo = ComboBoxEntrySave(filename, count=8,
<<<<<<< HEAD
                validator=validator, title=_("Saved Searches"),
                edit_title=_(u"Edit saved searches…"))
=======
                                  validator=validator,
                                  title=_("Saved Searches"),
                                  edit_title=_(u"Edit saved searches…"))
>>>>>>> b5b96f5e

        self.__deferred_changed = DeferredSignal(
            self.__filter_changed, timeout=timeout, owner=self)

        self.validator = validator
        self.__combo = combo
        entry = combo.get_child()
        self.__entry = entry
        if completion:
            entry.set_completion(completion)

        self._star = star
        self.query = None
        self.__sig = combo.connect('text-changed', self.__text_changed)

        entry.connect('clear', self.__filter_changed)
        entry.connect('backspace', self.__text_changed)
        entry.connect('populate-popup', self.__menu)
        entry.connect('activate', self.__filter_changed)
        entry.connect('focus-out-event', self.__save_search)

        entry.set_placeholder_text(_("Search"))
        entry.set_tooltip_text(_("Search your library, "
                                 "using free text or QL queries"))

        combo.enable_clear_button()
        self.pack_start(combo, True, True, 0)

        if accel_group:
            key, mod = Gtk.accelerator_parse("<Primary>L")
            accel_group.connect(key, mod, 0,
                    lambda *x: entry.mnemonic_activate(True))

        for child in self.get_children():
            child.show_all()

    def set_enabled(self, enabled=True):
        self.__entry.set_sensitive(enabled)

    def set_text(self, text):
        """Set the text without firing any signals"""

        self.__deferred_changed.abort()
        self._update_query_from(text)

        # deactivate all signals and change the entry text
        self.__inhibit()
        self.__entry.set_text(text)
        self.__uninhibit()

    def _update_query_from(self, text):
        # TODO: remove tight coupling to Query
        self.query = Query(text, star=self._star)

    def get_text(self):
        """Get the active text as unicode"""

        return gdecode(self.__entry.get_text())

    def _is_parsable(self, text):
        return text and self.validator(text) != QueryType.INVALID

    def changed(self):
        """Triggers a filter-changed signal if the current text
        is a parsable query
        """

        self.__filter_changed()

    def __inhibit(self):
        self.__combo.handler_block(self.__sig)

    def __uninhibit(self):
        self.__combo.handler_unblock(self.__sig)

    def __menu(self, entry, menu):
        sep = SeparatorMenuItem()
        sep.show()
        menu.prepend(sep)

        cb = ConfigCheckMenuItem(
            _("Search after _typing"), 'settings', 'eager_search',
            populate=True)
        cb.set_tooltip_text(
            _("Show search results after the user stops typing."))
        cb.show()
        menu.prepend(cb)

    def __mnemonic_activate(self, label, group_cycling):
        widget = label.get_mnemonic_widget()
        if widget.is_focus():
            self.emit('focus-out')
            return True

    def __save_search(self, entry, *args):
        # only save the query on focus-out if eager_search is turned on
        if args and not config.getboolean('settings', 'eager_search'):
            return

        text = self.get_text().strip()
<<<<<<< HEAD
        if self._is_parsable(text):
=======
        if text and self.query.is_parsable:
>>>>>>> b5b96f5e
            # Adding the active text to the model triggers a changed signal
            # (get_active is no longer -1), so inhibit
            self.__inhibit()
            self.__combo.prepend_text(text)
            self.__combo.write()
            self.__uninhibit()

    def __filter_changed(self, *args):
        self.__deferred_changed.abort()
        text = self.get_text()
<<<<<<< HEAD
        if self._is_parsable(text):
=======
        self._update_query_from(text)
        if self.query.is_parsable:
>>>>>>> b5b96f5e
            GLib.idle_add(self.emit, 'query-changed', text)
            self.__save_search(args[0:1], args[1:])

    def __text_changed(self, *args):
        if not self.__entry.is_sensitive():
            return
        # the combobox has an active entry selected -> no timeout
        # todo: we need a timeout when the selection changed because
        # of keyboard input (up/down arrows)
        if self.__combo.get_active() != -1:
            self.__filter_changed()
            return

        if not config.getboolean('settings', 'eager_search'):
            return

        self.__deferred_changed()


class LimitSearchBarBox(SearchBarBox):
    """A version of `SearchBarBox` that allows specifying the limiting and
    weighting of a search."""

    class Limit(Gtk.HBox):
        __gsignals__ = {
            'changed': (GObject.SignalFlags.RUN_LAST, None, ()),
        }

        def __init__(self):
            super(LimitSearchBarBox.Limit, self).__init__(spacing=3)
            label = Gtk.Label(label=_("_Limit:"))
            self.pack_start(label, True, True, 0)

            self.__limit = limit = Gtk.SpinButton()
            self.__limit.connect("value-changed", self.__changed)
            limit.set_numeric(True)
            limit.set_range(0, 9999)
            limit.set_increments(5, 100)
            label.set_mnemonic_widget(limit)
            label.set_use_underline(True)
            self.pack_start(limit, True, True, 0)

            self.__weight = Gtk.CheckButton(
                label=_("_Weight"), use_underline=True)
            self.__weight.connect("toggled", self.__changed)
            self.pack_start(self.__weight, True, True, 0)

            for child in self.get_children():
                child.show()

        def __changed(self, *args):
            self.emit("changed")

        @property
        def value(self):
            return self.__limit.get_value_as_int()

        @property
        def weighted(self):
            return self.__weight.get_active()

    def __init__(self, show_limit=False, *args, **kwargs):
        super(LimitSearchBarBox, self).__init__(*args, **kwargs)
        self.__limit = self.Limit()
        self.pack_start(self.__limit, False, True, 0)
        self.__limit.set_no_show_all(not show_limit)
        self.__limit.connect("changed", self.__limit_changed)

    def __limit_changed(self, *args):
        self.changed()

    def limit(self, songs):
        if self.__limit.get_visible():
            return limit_songs(songs, self.__limit.value,
                               self.__limit.weighted)
        else:
            return songs

    def toggle_limit_widgets(self, button):
        """Toggles the visibility of the limit widget according to `button`"""
        if button.get_active():
            self.__limit.show()
        else:
            self.__limit.hide()
        self.changed()<|MERGE_RESOLUTION|>--- conflicted
+++ resolved
@@ -18,12 +18,8 @@
 from quodlibet.qltk.cbes import ComboBoxEntrySave
 from quodlibet.qltk.ccb import ConfigCheckMenuItem
 from quodlibet.qltk.x import SeparatorMenuItem
-<<<<<<< HEAD
+from quodlibet.util import limit_songs, DeferredSignal, gdecode
 from quodlibet.query import QueryType
-from quodlibet.util import limit_songs, DeferredSignal
-=======
-from quodlibet.util import limit_songs, DeferredSignal, gdecode
->>>>>>> b5b96f5e
 
 
 class SearchBarBox(Gtk.HBox):
@@ -45,12 +41,8 @@
     DEFAULT_TIMEOUT = 400
 
     def __init__(self, filename=None, completion=None, accel_group=None,
-<<<<<<< HEAD
-                 validator=QueryValidator):
-=======
                  timeout=DEFAULT_TIMEOUT, validator=Query.validator,
                  star=None):
->>>>>>> b5b96f5e
         super(SearchBarBox, self).__init__(spacing=6)
 
         if filename is None:
@@ -58,19 +50,13 @@
                 quodlibet.get_user_dir(), "lists", "queries")
 
         combo = ComboBoxEntrySave(filename, count=8,
-<<<<<<< HEAD
-                validator=validator, title=_("Saved Searches"),
-                edit_title=_(u"Edit saved searches…"))
-=======
                                   validator=validator,
                                   title=_("Saved Searches"),
                                   edit_title=_(u"Edit saved searches…"))
->>>>>>> b5b96f5e
 
         self.__deferred_changed = DeferredSignal(
             self.__filter_changed, timeout=timeout, owner=self)
 
-        self.validator = validator
         self.__combo = combo
         entry = combo.get_child()
         self.__entry = entry
@@ -166,11 +152,7 @@
             return
 
         text = self.get_text().strip()
-<<<<<<< HEAD
-        if self._is_parsable(text):
-=======
         if text and self.query.is_parsable:
->>>>>>> b5b96f5e
             # Adding the active text to the model triggers a changed signal
             # (get_active is no longer -1), so inhibit
             self.__inhibit()
@@ -181,12 +163,8 @@
     def __filter_changed(self, *args):
         self.__deferred_changed.abort()
         text = self.get_text()
-<<<<<<< HEAD
-        if self._is_parsable(text):
-=======
         self._update_query_from(text)
         if self.query.is_parsable:
->>>>>>> b5b96f5e
             GLib.idle_add(self.emit, 'query-changed', text)
             self.__save_search(args[0:1], args[1:])
 
