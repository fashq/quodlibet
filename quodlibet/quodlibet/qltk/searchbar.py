# -*- coding: utf-8 -*-
# Copyright 2010-2011 Christoph Reiter, Steven Robertson
#                2016 Nick Boultbee
#
# This program is free software; you can redistribute it and/or modify
# it under the terms of the GNU General Public License version 2 as
# published by the Free Software Foundation

import os

from gi.repository import Gtk, GObject, GLib

import quodlibet
from quodlibet import config

from quodlibet.query import Query
from quodlibet.qltk.cbes import ComboBoxEntrySave
from quodlibet.qltk.ccb import ConfigCheckMenuItem
from quodlibet.qltk.x import SeparatorMenuItem
from quodlibet.util import limit_songs, DeferredSignal, gdecode


class SearchBarBox(Gtk.HBox):
    """
        A search bar widget for inputting queries.

        signals:
            query-changed - a parsable query string
            focus-out - If the widget gets focused while being focused
                (usually for focusing the songlist)
    """

    __gsignals__ = {
        'query-changed': (
            GObject.SignalFlags.RUN_LAST, None, (object,)),
        'focus-out': (GObject.SignalFlags.RUN_LAST, None, ()),
        }

    DEFAULT_TIMEOUT = 400

    def __init__(self, filename=None, completion=None, accel_group=None,
<<<<<<< HEAD
                 timeout=DEFAULT_TIMEOUT):
=======
                 timeout=DEFAULT_TIMEOUT, validator=Query.validator):
>>>>>>> ef8cb9ac
        super(SearchBarBox, self).__init__(spacing=6)

        if filename is None:
            filename = os.path.join(
                quodlibet.get_user_dir(), "lists", "queries")

        combo = ComboBoxEntrySave(filename, count=8,
                                  validator=validator,
                                  title=_("Saved Searches"),
                                  edit_title=_(u"Edit saved searches…"))

        self.__deferred_changed = DeferredSignal(
            self.__filter_changed, timeout=timeout, owner=self)

        self.__combo = combo
        entry = combo.get_child()
        self.__entry = entry
        if completion:
            entry.set_completion(completion)

        self.__sig = combo.connect('text-changed', self.__text_changed)

        entry.connect('clear', self.__filter_changed)
        entry.connect('backspace', self.__text_changed)
        entry.connect('populate-popup', self.__menu)
        entry.connect('activate', self.__filter_changed)
        entry.connect('activate', self.__save_search)
        entry.connect('focus-out-event', self.__save_search)

        entry.set_placeholder_text(_("Search"))
        entry.set_tooltip_text(_("Search your library, "
                                 "using free text or QL queries"))

        combo.enable_clear_button()
        self.pack_start(combo, True, True, 0)

        if accel_group:
            key, mod = Gtk.accelerator_parse("<Primary>L")
            accel_group.connect(key, mod, 0,
                    lambda *x: entry.mnemonic_activate(True))

        for child in self.get_children():
            child.show_all()

    def set_text(self, text):
        """Set the text without firing any signals"""

        self.__deferred_changed.abort()

        # deactivate all signals and change the entry text
        self.__inhibit()
        self.__entry.set_text(text)
        self.__uninhibit()

    def get_text(self):
        """Get the active text as unicode"""

        return gdecode(self.__entry.get_text())

    def changed(self):
        """Triggers a filter-changed signal if the current text
        is a parsable query
        """

        self.__filter_changed()

    def __inhibit(self):
        self.__combo.handler_block(self.__sig)

    def __uninhibit(self):
        self.__combo.handler_unblock(self.__sig)

    def __menu(self, entry, menu):
        sep = SeparatorMenuItem()
        sep.show()
        menu.prepend(sep)

        cb = ConfigCheckMenuItem(
            _("Search after _typing"), 'settings', 'eager_search',
            populate=True)
        cb.set_tooltip_text(
            _("Show search results after the user stops typing."))
        cb.show()
        menu.prepend(cb)

    def __mnemonic_activate(self, label, group_cycling):
        widget = label.get_mnemonic_widget()
        if widget.is_focus():
            self.emit('focus-out')
            return True

    def __save_search(self, entry, *args):
        # only save the query on focus-out if eager_search is turned on
        if args and not config.getboolean('settings', 'eager_search'):
            return

        text = self.get_text().strip()
        if text and Query.is_parsable(text):
            # Adding the active text to the model triggers a changed signal
            # (get_active is no longer -1), so inhibit
            self.__inhibit()
            self.__combo.prepend_text(text)
            self.__combo.write()
            self.__uninhibit()

    def __filter_changed(self, *args):
        self.__deferred_changed.abort()
        text = self.get_text()
        if Query.is_parsable(text):
            GLib.idle_add(self.emit, 'query-changed', text)

    def __text_changed(self, *args):
        # the combobox has an active entry selected -> no timeout
        # todo: we need a timeout when the selection changed because
        # of keyboard input (up/down arrows)
        if self.__combo.get_active() != -1:
            self.__filter_changed()
            return

        if not config.getboolean('settings', 'eager_search'):
            return

        self.__deferred_changed()


class LimitSearchBarBox(SearchBarBox):
    """A version of `SearchBarBox` that allows specifying the limiting and
    weighting of a search."""

    class Limit(Gtk.HBox):
        __gsignals__ = {
            'changed': (GObject.SignalFlags.RUN_LAST, None, ()),
        }

        def __init__(self):
            super(LimitSearchBarBox.Limit, self).__init__(spacing=3)
            label = Gtk.Label(label=_("_Limit:"))
            self.pack_start(label, True, True, 0)

            self.__limit = limit = Gtk.SpinButton()
            self.__limit.connect("value-changed", self.__changed)
            limit.set_numeric(True)
            limit.set_range(0, 9999)
            limit.set_increments(5, 100)
            label.set_mnemonic_widget(limit)
            label.set_use_underline(True)
            self.pack_start(limit, True, True, 0)

            self.__weight = Gtk.CheckButton(
                label=_("_Weight"), use_underline=True)
            self.__weight.connect("toggled", self.__changed)
            self.pack_start(self.__weight, True, True, 0)

            for child in self.get_children():
                child.show()

        def __changed(self, *args):
            self.emit("changed")

        @property
        def value(self):
            return self.__limit.get_value_as_int()

        @property
        def weighted(self):
            return self.__weight.get_active()

    def __init__(self, show_limit=False, *args, **kwargs):
        super(LimitSearchBarBox, self).__init__(*args, **kwargs)
        self.__limit = self.Limit()
        self.pack_start(self.__limit, False, True, 0)
        self.__limit.set_no_show_all(not show_limit)
        self.__limit.connect("changed", self.__limit_changed)

    def __limit_changed(self, *args):
        self.changed()

    def limit(self, songs):
        if self.__limit.get_visible():
            return limit_songs(songs, self.__limit.value,
                               self.__limit.weighted)
        else:
            return songs

    def toggle_limit_widgets(self, button):
        """Toggles the visibility of the limit widget according to `button`"""
        if button.get_active():
            self.__limit.show()
        else:
            self.__limit.hide()
        self.changed()<|MERGE_RESOLUTION|>--- conflicted
+++ resolved
@@ -39,11 +39,7 @@
     DEFAULT_TIMEOUT = 400
 
     def __init__(self, filename=None, completion=None, accel_group=None,
-<<<<<<< HEAD
-                 timeout=DEFAULT_TIMEOUT):
-=======
                  timeout=DEFAULT_TIMEOUT, validator=Query.validator):
->>>>>>> ef8cb9ac
         super(SearchBarBox, self).__init__(spacing=6)
 
         if filename is None:
