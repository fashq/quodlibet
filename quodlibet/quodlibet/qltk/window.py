--- conflicted
+++ resolved
@@ -20,13 +20,10 @@
 
     instances = []
 
-    __gsignals__ = {"close-accel": (
-<<<<<<< HEAD
-        GObject.SIGNAL_RUN_LAST | GObject.SIGNAL_ACTION, GObject.TYPE_NONE, ())}
-=======
-        gobject.SIGNAL_RUN_LAST | gobject.SIGNAL_ACTION, gobject.TYPE_NONE, ())
+    __gsignals__ = {
+        "close-accel": (GObject.SIGNAL_RUN_LAST | GObject.SIGNAL_ACTION,
+                        GObject.TYPE_NONE, ())
     }
->>>>>>> 8532599b
 
     def __init__(self, *args, **kwargs):
         dialog = kwargs.pop("dialog", True)
@@ -39,13 +36,8 @@
         self.set_position(Gtk.WindowPosition.CENTER_ON_PARENT)
         self.add_accel_group(self.__accels)
         if not dialog:
-<<<<<<< HEAD
-            self.add_accelerator(
-                'close-accel', self.__accels, ord('w'), Gdk.ModifierType.CONTROL_MASK, 0)
-=======
             self.add_accelerator('close-accel', self.__accels,
-                                 ord('w'), gtk.gdk.CONTROL_MASK, 0)
->>>>>>> 8532599b
+                                 ord('w'), Gdk.ModifierType.CONTROL_MASK, 0)
         else:
             esc, mod = Gtk.accelerator_parse("Escape")
             self.add_accelerator('close-accel', self.__accels, esc, mod, 0)
@@ -72,7 +64,7 @@
         #Focus the treeview instead.
         if isinstance(self.get_focus(), Gtk.Entry) and \
             isinstance(self.get_focus().get_parent(), Gtk.TreeView):
-            self.get_focus().get_arent().grab_focus()
+            self.get_focus().get_parent().grab_focus()
             return
         if not self.emit('delete-event', Gdk.Event.new(Gdk.EventType.DELETE)):
             self.destroy()
