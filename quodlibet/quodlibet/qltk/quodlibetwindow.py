--- conflicted
+++ resolved
@@ -461,17 +461,9 @@
             ]
 
         if const.DEBUG:
-<<<<<<< HEAD
-            from quodlibet.debug import cause_error, enc
-            actions.append(("DebugReload", Gtk.STOCK_DIALOG_WARNING,
-                            _("_Edit and Continue"), None, None,
-                            lambda *args: enc.reload()))
-            actions.append(("DebugCauseError", Gtk.STOCK_DIALOG_ERROR,
-=======
             def cause_error(*args):
                 raise Exception
             actions.append(("DebugCauseError", gtk.STOCK_DIALOG_ERROR,
->>>>>>> 1e8b95b8
                             _("_Cause an Error"), None, None, cause_error))
 
         actions.append(("Previous", Gtk.STOCK_MEDIA_PREVIOUS, None,
@@ -558,6 +550,7 @@
         if const.DEBUG:
             debug_menu = ("<separator/>"
                           "<menuitem action='OutputLog'/>"
+                          "<menuitem action='DebugReload'/>"
                           "<menuitem action='DebugCauseError'/>")
 
         self.ui = Gtk.UIManager()
