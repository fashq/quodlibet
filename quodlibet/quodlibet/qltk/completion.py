--- conflicted
+++ resolved
@@ -11,12 +11,7 @@
 from quodlibet.util import copool, massagers
 
 
-<<<<<<< HEAD
-
 class EntryWordCompletion(Gtk.EntryCompletion):
-=======
-class EntryWordCompletion(gtk.EntryCompletion):
->>>>>>> 8532599b
     """Entry completion for simple words, where a word boundary is
     roughly equivalent to the separators in the QL query language.
 
@@ -142,12 +137,8 @@
 
         print_d("Done updating tag model for whole library")
 
-<<<<<<< HEAD
+
 class LibraryValueCompletion(Gtk.EntryCompletion):
-=======
-
-class LibraryValueCompletion(gtk.EntryCompletion):
->>>>>>> 8532599b
     """Entry completion for a library value, for a specific tag.
     Will add valid values from the tag massager where available"""
 
