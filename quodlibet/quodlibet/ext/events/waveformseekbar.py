# -*- coding: utf-8 -*-
# Copyright 2016 0x1777
#        2016-17 Nick Boultbee
#           2017 Didier Villevalois
#           2017 Muges
#           2017 Eyenseo
<<<<<<< HEAD
#           2018 Joschua Gandert
=======
#           2018 Blimmo
>>>>>>> cc7fdc07
#
# This program is free software; you can redistribute it and/or modify
# it under the terms of the GNU General Public License as published by
# the Free Software Foundation; either version 2 of the License, or
# (at your option) any later version.

from gi.repository import Gtk, Gdk, Gst
import cairo
from math import ceil, floor

from quodlibet import _, app
from quodlibet import print_w
from quodlibet import util
from quodlibet.plugins import PluginConfig, IntConfProp, \
    ConfProp, BoolConfProp
from quodlibet.plugins.events import EventPlugin
from quodlibet.qltk import Align
from quodlibet.qltk import Icons
from quodlibet.qltk.seekbutton import TimeLabel
from quodlibet.qltk.tracker import TimeTracker
from quodlibet.qltk import get_fg_highlight_color
from quodlibet.util import connect_destroy, print_d


class WaveformSeekBar(Gtk.Box):
    """A widget containing labels and the seekbar."""

    def __init__(self, player, library):
        super(WaveformSeekBar, self).__init__()

        self._player = player
        self._rms_vals = []
        self._hovering = False

        self._elapsed_label = TimeLabel()
        self._remaining_label = TimeLabel()
        self._waveform_scale = WaveformScale(player)

        self.pack_start(Align(self._elapsed_label, border=6), False, True, 0)
        self.pack_start(self._waveform_scale, True, True, 0)
        self.pack_start(Align(self._remaining_label, border=6), False, True, 0)

        for child in self.get_children():
            child.show_all()
        self.set_time_label_visibility(CONFIG.show_time_labels)

        self._waveform_scale.connect('size-allocate',
                                     self._update_redraw_interval)
        self._waveform_scale.connect('motion-notify-event',
                                     self._on_mouse_hover)
        self._waveform_scale.connect('leave-notify-event',
                                     self._on_mouse_leave)

        self._label_tracker = TimeTracker(player)
        self._label_tracker.connect('tick', self._on_tick_label, player)

        self._redraw_tracker = TimeTracker(player)
        self._redraw_tracker.connect('tick', self._on_tick_waveform, player)

        connect_destroy(player, 'seek', self._on_player_seek)
        connect_destroy(player, 'song-started', self._on_song_started)
        connect_destroy(player, 'song-ended', self._on_song_ended)
        connect_destroy(player, 'notify::seekable', self._on_seekable_changed)
        connect_destroy(library, 'changed', self._on_song_changed, player)

        self.connect('destroy', self._on_destroy)
        self._update(player)

        if player.info:
            self._create_waveform(player.info, CONFIG.max_data_points)

    def set_time_label_visibility(self, is_visible):
        self._time_labels_visible = is_visible
        if is_visible:
            self._elapsed_label.show()
            self._remaining_label.show()
        else:
            self._elapsed_label.hide()
            self._remaining_label.hide()

    def _create_waveform(self, song, points):
        # Close any existing pipeline to avoid leaks
        self._clean_pipeline()

        if not song.is_file:
            return

        command_template = """
        uridecodebin name=uridec
        ! audioconvert
        ! level name=audiolevel interval={} post-messages=true
        ! fakesink sync=false"""
        interval = int(song("~#length") * 1E9 / points)
        if not interval:
            return
        print_d("Computing data for each %.3f seconds" % (interval / 1E9))

        command = command_template.format(interval)
        pipeline = Gst.parse_launch(command)
        pipeline.get_by_name("uridec").set_property("uri", song("~uri"))

        bus = pipeline.get_bus()
        self._bus_id = bus.connect("message", self._on_bus_message, points)
        bus.add_signal_watch()

        pipeline.set_state(Gst.State.PLAYING)

        self._pipeline = pipeline
        self._new_rms_vals = []

    def _on_bus_message(self, bus, message, points):
        force_stop = False
        if message.type == Gst.MessageType.ERROR:
            error, debug = message.parse_error()
            print_d("Error received from element {name}: {error}".format(
                name=message.src.get_name(), error=error))
            print_d("Debugging information: {}".format(debug))
        elif message.type == Gst.MessageType.ELEMENT:
            structure = message.get_structure()
            if structure.get_name() == "level":
                rms_db = structure.get_value("rms")
                if rms_db:
                    # Calculate average of all channels (usually 2)
                    rms_db_avg = sum(rms_db) / len(rms_db)
                    # Normalize dB value to value between 0 and 1
                    rms = pow(10, (rms_db_avg / 20))
                    self._new_rms_vals.append(rms)
                    if len(self._new_rms_vals) >= points:
                        # The audio might be much longer than we anticipated
                        # and we would get way too many events due to the too
                        # short interval set.
                        force_stop = True
            else:
                print_w("Got unexpected message of type {}"
                        .format(message.type))

        if message.type == Gst.MessageType.EOS or force_stop:
            self._clean_pipeline()

            # Update the waveform with the new data
            self._rms_vals = self._new_rms_vals
            self._waveform_scale.reset(self._rms_vals)
            self._waveform_scale.set_placeholder(False)
            self._update_redraw_interval()

            # Clear temporary reference to the waveform data
            del self._new_rms_vals

    def _clean_pipeline(self):
        if hasattr(self, "_pipeline") and self._pipeline:
            self._pipeline.set_state(Gst.State.NULL)
            if self._bus_id:
                bus = self._pipeline.get_bus()
                bus.remove_signal_watch()
                bus.disconnect(self._bus_id)
                self._bus_id = None
            if self._pipeline:
                self._pipeline = None

    def _update_redraw_interval(self, *args):
        if self._player.info and self.is_visible():
            # Must be recomputed when size is changed
            interval = self._waveform_scale.compute_redraw_interval()
            self._redraw_tracker.set_interval(interval)

    def _on_destroy(self, *args):
        self._clean_pipeline()
        self._label_tracker.destroy()
        self._redraw_tracker.destroy()

    def _on_tick_label(self, tracker, player):
        self._update_label(player)

    def _on_tick_waveform(self, tracker, player):
        self._update_waveform(player)

    def _on_seekable_changed(self, player, *args):
        self._update_label(player)

    def _on_player_seek(self, player, song, ms):
        self._update(player)

    def _on_song_changed(self, library, songs, player):
        if not player.info:
            return
        # Check that the currently playing song has changed
        if player.info in songs:
            # Trigger a re-computation of the waveform
            self._create_waveform(player.info, CONFIG.max_data_points)
            self._resize_labels(player.info)
            # Only update the label if some tag value changed
            self._update_label(player)

    def _on_song_started(self, player, song):
        if player.info:
            # Trigger a re-computation of the waveform
            self._create_waveform(player.info, CONFIG.max_data_points)
            self._resize_labels(player.info)

        self._waveform_scale.set_placeholder(True)
        self._update(player, True)

    def _on_song_ended(self, player, song, ended):
        self._update(player)

    def _update(self, player, full_redraw=False):
        self._update_label(player)
        self._update_waveform(player, full_redraw)

    def _update_label(self, player):
        if not self._time_labels_visible:
            self.set_sensitive(player.info is not None and player.seekable)
            return

        if player.info:
            if self._hovering:
                # Show the position pointed by the mouse
                position = self._waveform_scale.get_mouse_position()
            else:
                # Show the position of the player (converted in seconds)
                position = player.get_position() / 1000.0
            length = player.info("~#length")
            remaining = length - position

            self._elapsed_label.set_time(position)
            self._remaining_label.set_time(remaining)

            self._elapsed_label.set_disabled(not player.seekable)
            self._remaining_label.set_disabled(not player.seekable)
            self.set_sensitive(player.seekable)
        else:
            self._remaining_label.set_disabled(True)
            self._elapsed_label.set_disabled(True)
            self.set_sensitive(False)

    def _update_waveform(self, player, full_redraw=False):
        if player.info:
            # Position in ms, length in seconds
            position = player.get_position() / 1000.0
            length = player.info("~#length")

            if length != 0:
                self._waveform_scale.set_position(position / length)
            else:
                print_d("Length reported as zero for %s" % player.info)
                self._waveform_scale.set_position(0)

            if position == 0 or full_redraw:
                self._waveform_scale.queue_draw()
            else:
                (x, y, w, h) = self._waveform_scale.compute_redraw_area()
                self._waveform_scale.queue_draw_area(x, y, w, h)
        else:
            self._waveform_scale.set_placeholder(True)
            self._waveform_scale.queue_draw()

    def _on_mouse_hover(self, _, event):
        def clamp(a, x, b):
            '''Return x if a <= x <= b, else the a or b nearest to x.'''
            return min(max(x, a), b)

        width = self._waveform_scale.get_allocation().width
        self._waveform_scale.set_mouse_x_position(clamp(0, event.x, width))

        if self._hovering:
            (x, y, w, h) = self._waveform_scale.compute_hover_redraw_area()
            self._waveform_scale.queue_draw_area(x, y, w, h)
        else:
            self._waveform_scale.queue_draw()

        self._update_label(self._player)
        self._hovering = True

    def _on_mouse_leave(self, _, event):
        self._waveform_scale.set_mouse_x_position(-1)
        self._waveform_scale.queue_draw()

        self._hovering = False
        self._update_label(self._player)

    def _resize_labels(self, song):
        """Resize the labels to make sure there is enough space to display the
        length of the songs.

        This prevents the waveform from changing size when the position changes
        from 9:59 to 10:00 for example."""
        length = util.format_time_display(song("~#length"))

        # Get the width needed to display the length of the song (the text
        # displayed in the labels will always be shorter than that)
        layout = self._remaining_label.get_layout()
        layout.set_text(length, -1)
        width, height = layout.get_pixel_size()

        # Set it as the minimum width of the labels to prevent them from
        # changing width
        self._remaining_label.set_size_request(width, -1)
        self._elapsed_label.set_size_request(width, -1)


class WaveformScale(Gtk.EventBox):
    """The waveform widget."""

    _rms_vals = []
    _player = None
    _placeholder = True

    def __init__(self, player):
        super(WaveformScale, self).__init__()
        self._player = player
        self.set_size_request(40, 40)
        self.position = 0
        self._last_drawn_position = 0
        self.override_background_color(
            Gtk.StateFlags.NORMAL, Gdk.RGBA(alpha=0))

        self.mouse_position = -1
        self._last_mouse_position = -1
        self.add_events(Gdk.EventMask.POINTER_MOTION_MASK |
                        Gdk.EventMask.SCROLL_MASK)

        self._seeking = False

    @property
    def width(self):
        return self.get_allocation().width

    def set_placeholder(self, placeholder):
        self._placeholder = placeholder

    def reset(self, rms_vals):
        self._rms_vals = rms_vals
        self._seeking = False
        self.queue_draw()

    def compute_redraw_interval(self):
        allocation = self.get_allocation()
        width = allocation.width

        scale_factor = self.get_scale_factor()
        pixel_ratio = float(scale_factor)

        # Compute the coarsest time interval for redraws
        length = self._player.info("~#length")
        return length * 1000 / max(width * pixel_ratio, 1)

    def compute_redraw_area(self):
        width = self.width
        last_position_x = self._last_drawn_position * width
        position_x = self.position * width
        return self._compute_redraw_area_between(last_position_x, position_x)

    def compute_hover_redraw_area(self):
        return self._compute_redraw_area_between(self._last_mouse_position,
                                                 self.mouse_position)

    def _compute_redraw_area_between(self, x1, x2):
        allocation = self.get_allocation()
        width = allocation.width
        height = allocation.height

        scale_factor = self.get_scale_factor()
        pixel_ratio = float(scale_factor)
        line_width = 1.0 / pixel_ratio

        # Compute the thinnest rectangle to redraw
        x = max(0.0, min(x1, x2) - line_width * 5)
        w = min(width, abs(x2 - x1) + line_width * 10)
        return x, 0.0, w, height

    def draw_waveform(self, cr, width, height, elapsed_color, hover_color,
                      remaining_color, show_current_pos_config):
        if width == 0 or height == 0:
            return
        scale_factor = self.get_scale_factor()
        pixel_ratio = float(scale_factor)
        line_width = 1.0 / pixel_ratio

        half_height = self.compute_half_height(height, pixel_ratio)

        value_count = len(self._rms_vals)
        max_value = max(self._rms_vals)
        ratio_width = value_count / (float(width) * pixel_ratio)
        ratio_height = max_value / half_height

        cr.set_line_width(line_width)
        cr.set_line_cap(cairo.LINE_CAP_ROUND)
        cr.set_line_join(cairo.LINE_JOIN_ROUND)

        position_width = self.position * width * pixel_ratio
        mouse_position = self.mouse_position * scale_factor

        hw = line_width / 2.0
        # Avoiding object lookups is slightly faster
        data = self._rms_vals

        # Use the clip rectangles to redraw only what is necessary
        for (cx, cy, cw, ch) in cr.copy_clip_rectangle_list():
            for x in range(int(floor(cx * pixel_ratio)),
                           int(ceil((cx + cw) * pixel_ratio)), 1):

                if mouse_position >= 0:
                    if self._seeking:
                        # The user is seeking (holding mousebutton down)
                        fg_color = (elapsed_color if x < mouse_position
                                    else remaining_color)
                    elif show_current_pos_config:
                        # Use hover color and elapsed color to display the
                        # current playing position while hovering
                        if x < mouse_position:
                            if x < position_width:
                                fg_color = elapsed_color
                            else:
                                fg_color = hover_color
                        elif x < position_width:
                            fg_color = hover_color
                        else:
                            fg_color = remaining_color
                    else:
                        # The mouse is hovering the seekbar
                        fg_color = (hover_color if x < mouse_position
                                    else remaining_color)
                else:
                    fg_color = (elapsed_color if x < position_width
                                else remaining_color)

                cr.set_source_rgba(*list(fg_color))

                # Basic anti-aliasing / oversampling
                u1 = max(0, int(floor((x - hw) * ratio_width)))
                u2 = min(int(ceil((x + hw) * ratio_width)), len(data))
                val = (sum(data[u1:u2]) / (ratio_height * (u2 - u1))
                       if u1 != u2 else 0.0)

                hx = x / pixel_ratio + hw
                cr.move_to(hx, half_height - val)
                cr.line_to(hx, half_height + val)
                cr.stroke()

        self._last_drawn_position = self.position
        self._last_mouse_position = self.mouse_position

    def draw_placeholder(self, cr, width, height, color):
        if width == 0 or height == 0:
            return
        scale_factor = self.get_scale_factor()
        pixel_ratio = float(scale_factor)
        line_width = 1.0 / pixel_ratio

        half_height = self.compute_half_height(height, pixel_ratio)
        hw = line_width / 2.0

        cr.set_line_width(line_width)
        cr.set_line_cap(cairo.LINE_CAP_ROUND)
        cr.set_line_join(cairo.LINE_JOIN_ROUND)
        cr.set_source_rgba(*list(color))
        cr.move_to(hw, half_height)
        cr.line_to(width - hw, half_height)
        cr.stroke()

    @staticmethod
    def compute_half_height(height, pixel_ratio):
        # Ensure half_height is in the middle of a pixel (c.f. Cairo's FAQ)
        height_px = int(height * pixel_ratio)
        half_height = \
            (height_px if height_px % 2 else height_px - 1) / pixel_ratio / 2
        return half_height

    def do_draw(self, cr):
        context = self.get_style_context()

        # Get colors
        context.save()
        context.set_state(Gtk.StateFlags.NORMAL)
        bg_color = context.get_background_color(context.get_state())
        remaining_color = context.get_color(context.get_state())
        context.restore()

        elapsed_color = get_fg_highlight_color(self)

        # Check if the user set a different elapsed color in the config
        elapsed_color_config = CONFIG.elapsed_color
        if elapsed_color_config and Gdk.RGBA().parse(elapsed_color_config):
            elapsed_color = Gdk.RGBA()
            elapsed_color.parse(elapsed_color_config)

        # Check if the user set a different remaining color in the config
        remaining_color_config = CONFIG.remaining_color
        if remaining_color_config and Gdk.RGBA().parse(remaining_color_config):
            remaining_color = Gdk.RGBA()
            remaining_color.parse(remaining_color_config)

        # Check if the user set a hover color in the config
        hover_color_config = CONFIG.hover_color
        if hover_color_config and Gdk.RGBA().parse(hover_color_config):
            hover_color = Gdk.RGBA()
            hover_color.parse(hover_color_config)
        else:
            # Generate default hover_color by blending elapsed_color and
            # remaining_color
            opacity = 0.4
            r = (opacity * elapsed_color.alpha * elapsed_color.red +
                 (1 - opacity) * remaining_color.alpha * remaining_color.red)
            g = (opacity * elapsed_color.alpha * elapsed_color.green +
                 (1 - opacity) * remaining_color.alpha * remaining_color.green)
            b = (opacity * elapsed_color.alpha * elapsed_color.blue +
                 (1 - opacity) * remaining_color.alpha * remaining_color.blue)
            a = (opacity * elapsed_color.alpha +
                 (1 - opacity) * remaining_color.alpha)
            hover_color = Gdk.RGBA(r, g, b, a)

        # Check if the user turned on showing current position
        show_current_pos_config = CONFIG.show_current_pos

        # Paint the background
        cr.set_source_rgba(*list(bg_color))
        cr.paint()

        allocation = self.get_allocation()
        width = allocation.width
        height = allocation.height

        if not self._placeholder and self._rms_vals:
            self.draw_waveform(cr, width, height, elapsed_color,
                               hover_color, remaining_color,
                               show_current_pos_config)
        else:
            self.draw_placeholder(cr, width, height, remaining_color)

    def do_button_press_event(self, event):
        # Left mouse button
        if event.button == 1 and self._player:
            self._seeking = True
            self.queue_draw()

    def do_button_release_event(self, event):
        # Left mouse button
        if event.button == 1 and self._player:
            ratio = event.x / self.get_allocation().width
            length = self._player.info("~#length")
            self._player.seek(ratio * length * 1000)
            self._seeking = False
            self.queue_draw()
            return True

    def do_scroll_event(self, event):
        if event.direction == Gdk.ScrollDirection.UP:
            self._player.seek(self._player.get_position() + CONFIG.seek_amount)
            self.queue_draw()
        elif event.direction == Gdk.ScrollDirection.DOWN:
            self._player.seek(self._player.get_position() - CONFIG.seek_amount)
            self.queue_draw()

    def set_position(self, position):
        self.position = position

    def set_mouse_x_position(self, mouse_position):
        """Set the horizontal position of the mouse in pixel"""
        self.mouse_position = mouse_position

    def get_mouse_position(self):
        """Return the position of the song pointed by the mouse in seconds"""
        ratio = self.mouse_position / self.get_allocation().width
        length = self._player.info("~#length")
        return ratio * length


class Config(object):
    _config = PluginConfig(__name__)

    elapsed_color = ConfProp(_config, "elapsed_color", "")
    hover_color = ConfProp(_config, "hover_color", "")
    remaining_color = ConfProp(_config, "remaining_color", "")
    show_current_pos = BoolConfProp(_config, "show_current_pos", False)
    seek_amount = IntConfProp(_config, "seek_amount", 5000)
    max_data_points = IntConfProp(_config, "max_data_points", 3000)
    show_time_labels = BoolConfProp(_config, "show_time_labels", True)


CONFIG = Config()


class WaveformSeekBarPlugin(EventPlugin):
    """The plugin class."""

    PLUGIN_ID = "WaveformSeekBar"
    PLUGIN_NAME = _("Waveform Seek Bar")
    PLUGIN_ICON = Icons.GO_JUMP
    PLUGIN_CONFIG_SECTION = __name__
    PLUGIN_DESC = _(
        "A seekbar in the shape of the waveform of the current song.")

    def __init__(self):
        self._bar = None

    def enabled(self):
        self._bar = WaveformSeekBar(app.player, app.librarian)
        self._bar.show()
        app.window.set_seekbar_widget(self._bar)

    def disabled(self):
        app.window.set_seekbar_widget(None)
        self._bar.destroy()
        self._bar = None

    def PluginPreferences(self, parent):
        red = Gdk.RGBA()
        red.parse("#ff0000")

        def validate_color(entry):
            text = entry.get_text()

            if not Gdk.RGBA().parse(text):
                # Invalid color, make text red
                entry.override_color(Gtk.StateFlags.NORMAL, red)
            else:
                # Reset text color
                entry.override_color(Gtk.StateFlags.NORMAL, None)

        def elapsed_color_changed(entry):
            validate_color(entry)

            CONFIG.elapsed_color = entry.get_text()

        def hover_color_changed(entry):
            validate_color(entry)

            CONFIG.hover_color = entry.get_text()

        def remaining_color_changed(entry):
            validate_color(entry)

            CONFIG.remaining_color = entry.get_text()

        def on_show_pos_toggled(button, *args):
            CONFIG.show_current_pos = button.get_active()

        def seek_amount_changed(spinbox):
            CONFIG.seek_amount = spinbox.get_value_as_int()

        vbox = Gtk.VBox(spacing=6)

        def on_show_time_labels_toggled(button, *args):
            CONFIG.show_time_labels = button.get_active()
            if self._bar is not None:
                self._bar.set_time_label_visibility(CONFIG.show_time_labels)

        def create_color(label_text, color, callback):
            hbox = Gtk.HBox(spacing=6)
            hbox.set_border_width(6)
            label = Gtk.Label(label=label_text)
            hbox.pack_start(label, False, True, 0)
            entry = Gtk.Entry()
            if color:
                entry.set_text(color)
            entry.connect('changed', callback)
            hbox.pack_start(entry, True, True, 0)
            return hbox

        box = create_color(_("Override foreground color:"),
                           CONFIG.elapsed_color, elapsed_color_changed)
        vbox.pack_start(box, True, True, 0)

        box = create_color(_("Override hover color:"), CONFIG.hover_color,
                           hover_color_changed)
        vbox.pack_start(box, True, True, 0)

        box = create_color(_("Override remaining color:"),
                           CONFIG.remaining_color, remaining_color_changed)
        vbox.pack_start(box, True, True, 0)

        show_current_pos = Gtk.CheckButton(label=_("Show current position"))
        show_current_pos.set_active(CONFIG.show_current_pos)
        show_current_pos.connect("toggled", on_show_pos_toggled)
        vbox.pack_start(show_current_pos, True, True, 0)

<<<<<<< HEAD
        show_time_labels = Gtk.CheckButton(label=_("Show time labels"))
        show_time_labels.set_active(CONFIG.show_time_labels)
        show_time_labels.connect("toggled", on_show_time_labels_toggled)
        vbox.pack_start(show_time_labels, True, True, 0)
=======
        hbox = Gtk.HBox(spacing=6)
        hbox.set_border_width(6)
        label = Gtk.Label(label=_(
            "Seek amount when scrolling (milliseconds):"
        ))
        hbox.pack_start(label, False, True, 0)
        seek_amount = Gtk.SpinButton(
            adjustment=Gtk.Adjustment(CONFIG.seek_amount,
                                      0, 60000, 1000, 1000, 0)
        )
        seek_amount.set_numeric(True)
        seek_amount.connect("changed", seek_amount_changed)
        hbox.pack_start(seek_amount, True, True, 0)
        vbox.pack_start(hbox, True, True, 0)
>>>>>>> cc7fdc07

        return vbox<|MERGE_RESOLUTION|>--- conflicted
+++ resolved
@@ -4,11 +4,8 @@
 #           2017 Didier Villevalois
 #           2017 Muges
 #           2017 Eyenseo
-<<<<<<< HEAD
 #           2018 Joschua Gandert
-=======
 #           2018 Blimmo
->>>>>>> cc7fdc07
 #
 # This program is free software; you can redistribute it and/or modify
 # it under the terms of the GNU General Public License as published by
@@ -685,12 +682,11 @@
         show_current_pos.connect("toggled", on_show_pos_toggled)
         vbox.pack_start(show_current_pos, True, True, 0)
 
-<<<<<<< HEAD
         show_time_labels = Gtk.CheckButton(label=_("Show time labels"))
         show_time_labels.set_active(CONFIG.show_time_labels)
         show_time_labels.connect("toggled", on_show_time_labels_toggled)
         vbox.pack_start(show_time_labels, True, True, 0)
-=======
+
         hbox = Gtk.HBox(spacing=6)
         hbox.set_border_width(6)
         label = Gtk.Label(label=_(
@@ -705,6 +701,5 @@
         seek_amount.connect("changed", seek_amount_changed)
         hbox.pack_start(seek_amount, True, True, 0)
         vbox.pack_start(hbox, True, True, 0)
->>>>>>> cc7fdc07
 
         return vbox