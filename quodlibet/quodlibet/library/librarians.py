# Copyright 2006 Joe Wreschnig
#           2012 Nick Boultbee
#
# This program is free software; you can redistribute it and/or modify
# it under the terms of the GNU General Public License version 2 as
# published by the Free Software Foundation
"""
Librarians for libraries.
"""

import itertools

from gi.repository import GObject

from quodlibet.util.dprint import print_d


class Librarian(GObject.GObject):
    """The librarian is a nice interface to all active libraries.

    Librarians are a kind of meta-library. When any of their
    registered libraries fire a signal, they fire the same
    signal. Likewise, they provide various methods equivalent to the
    ones found in libraries that group the results of the real
    libraries.

    Attributes:
    libraries -- a dict mapping library names to libraries
    """

    __gsignals__ = {
<<<<<<< HEAD
        'changed': (GObject.SignalFlags.RUN_LAST, None, (object,)),
        'removed': (GObject.SignalFlags.RUN_LAST, None, (object,)),
        'added': (GObject.SignalFlags.RUN_LAST, None, (object,)),
        }
=======
        'changed': SIG_PYOBJECT,
        'removed': SIG_PYOBJECT,
        'added': SIG_PYOBJECT,
    }
>>>>>>> fb2b5589

    def __init__(self):
        super(Librarian, self).__init__()
        self.libraries = {}
        self.__signals = {}

    def destroy(self):
        pass

    def register(self, library, name):
        """Register a library with this librarian."""
        if name in self.libraries or name in self.__signals:
            raise ValueError("library %r is already active" % name)

        added_sig = library.connect('added', self.__added)
        removed_sig = library.connect('removed', self.__removed)
        changed_sig = library.connect('changed', self.__changed)
        self.libraries[name] = library
        self.__signals[library] = [added_sig, removed_sig, changed_sig]

    def _unregister(self, library, name):
        # This function, unlike register, should be private.
        # Libraries get unregistered at the discretion of the
        # librarian, not the libraries.
        del(self.libraries[name])
        map(library.disconnect, self.__signals[library])
        del(self.__signals[library])

    # FIXME: We can be smarter about this -- queue a list of items
    # and fire the signal after a short wait, to take advantage of
    # a case where many libraries fire a signal at the same time (or
    # one fires a signal often).

    def __changed(self, library, items):
        self.emit('changed', items)

    def __added(self, library, items):
        self.emit('added', items)

    def __removed(self, library, items):
        self.emit('removed', items)

    def changed(self, items):
        """Triage the items and inform their real libraries."""
        for library in self.libraries.itervalues():
            in_library = filter(library.__contains__, items)
            if in_library:
                library._changed(in_library)

    def __getitem__(self, key):
        """Find a item given its key."""
        for library in self.libraries.itervalues():
            try:
                return library[key]
            except KeyError:
                pass
        else:
            raise KeyError(key)

    def get(self, key, default=None):
        try:
            return self[key]
        except KeyError:
            return default

    def remove(self, items):
        """Remove items from all libraries."""
        for library in self.libraries.itervalues():
            library.remove(filter(library.__contains__, items))

    def __contains__(self, item):
        """Check if a key or item is in the library."""
        for library in self.libraries.itervalues():
            if item in library:
                return True
        else:
            return False

    def __iter__(self):
        """Iterate over all items in all libraries."""
        return itertools.chain(*self.libraries.itervalues())

    def move(self, items, from_, to):
        """Move items from one library to another.

        This causes 'removed' signals on the from library, and 'added'
        signals on the 'to' library, but will not cause any signals
        to be emitted via this librarian.
        """
        try:
            from_.handler_block(self.__signals[from_][1])
            to.handler_block(self.__signals[to][0])
            from_.remove(items)
            to.add(items)
        finally:
            from_.handler_unblock(self.__signals[from_][1])
            to.handler_unblock(self.__signals[to][0])


class SongLibrarian(Librarian):
    """A librarian for SongLibraries."""

    def tag_values(self, tag):
        """Return a list of all values for the given tag."""
        tags = set()
        for library in self.libraries.itervalues():
            tags.update(library.tag_values(tag))
        return list(tags)

    def rename(self, song, newname, changed=None):
        """Rename the song in all libraries it belongs to.

        The 'changed' signal will fire for any library the song is in.
        """
        # This needs to poke around inside the library directly.  If
        # it uses add/remove to handle the songs it fires incorrect
        # signals. If it uses the library's rename method, it breaks
        # the call for future libraries because the item's key has
        # changed. So, it needs to reimplement the method.
        re_add = []
        print_d("Renaming %r to %r" % (song.key, newname), self)
        for library in self.libraries.itervalues():
            try:
                del library._contents[song.key]
            except KeyError:
                pass
            else:
                re_add.append(library)
        song.rename(newname)
        for library in re_add:
            library._contents[song.key] = song
            if changed is None:
                library._changed([song])
            else:
                print_d("Delaying changed signal for %r." % library, self)
                changed.append(song)

    def reload(self, item, changed=None, removed=None):
        """Reload a song."""
        re_add = []
        print_d("Reloading %r" % item.key, self)
        for library in self.libraries.itervalues():
            try:
                del library._contents[item.key]
            except KeyError:
                pass
            else:
                re_add.append(library)
        try:
            library = re_add[0]
        except IndexError:
            return
        # Rely on the first library in the list to do the actual
        # load, then just inform the other libraries what happened.
        was_changed, was_removed = library._load_item(item)
        if was_removed:
            for library in re_add:
                library.emit('removed', [item])
        elif was_changed:
            for library in re_add:
                library._contents[item.key] = item
                library.emit('changed', [item])<|MERGE_RESOLUTION|>--- conflicted
+++ resolved
@@ -29,17 +29,10 @@
     """
 
     __gsignals__ = {
-<<<<<<< HEAD
         'changed': (GObject.SignalFlags.RUN_LAST, None, (object,)),
         'removed': (GObject.SignalFlags.RUN_LAST, None, (object,)),
         'added': (GObject.SignalFlags.RUN_LAST, None, (object,)),
-        }
-=======
-        'changed': SIG_PYOBJECT,
-        'removed': SIG_PYOBJECT,
-        'added': SIG_PYOBJECT,
     }
->>>>>>> fb2b5589
 
     def __init__(self):
         super(Librarian, self).__init__()
