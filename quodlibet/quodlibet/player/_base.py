--- conflicted
+++ resolved
@@ -1,9 +1,3 @@
-<<<<<<< HEAD
-from gi.repository import GObject
-
-
-class BasePlayer(GObject.GObject):
-=======
 # Copyright 2007-2008 Joe Wreschnig
 #           2009,2010 Steven Robertson
 #           2009-2013 Christoph Reiter
@@ -12,7 +6,7 @@
 # it under the terms of the GNU General Public License version 2 as
 # published by the Free Software Foundation
 
-import gobject
+from gi.repository import GObject
 
 
 class Equalizer(object):
@@ -41,8 +35,7 @@
         pass
 
 
-class BasePlayer(gobject.GObject, Equalizer):
->>>>>>> c3d7bf74
+class BasePlayer(GObject.GObject, Equalizer):
     """Interfaces between a QL PlaylistModel and a GSt playbin.
 
     Attributes:
